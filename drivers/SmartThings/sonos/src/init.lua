--- conflicted
+++ resolved
@@ -39,11 +39,7 @@
 local SonosState = require "types".SonosState
 local SSDP = require "ssdp"
 
-<<<<<<< HEAD
-local DEFAULT_SSDP_RETRY_ATTEMPTS = 30
-=======
 local DEFAULT_SSDP_RETRY_ATTEMPTS = 20
->>>>>>> 414a074a
 
 --- @param driver SonosDriver
 --- @param device SonosDevice
