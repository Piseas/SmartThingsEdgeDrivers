local socket = require "cosock.socket"
local log = require "log"
local st_utils = require "st.utils"

SONOS_SSDP_SEARCH_TERM = "urn:smartspeaker-audio:service:SpeakerGroup:1"

--- @module 'sonos.SSDP'
local SSDP = {}

local function process_response(val)
  local info = {}
  val = string.gsub(val, "HTTP/1.1 200 OK\r\n", "", 1)
  for k, v in string.gmatch(val, "([%g]+): ([%g ]*)\r\n") do
    info[string.lower(k)] = v
  end
  return info
end

function SSDP.check_headers_contain(response, ...)
  if not (response and next(response) ~= nil) then return false end
  local header_vals = table.pack(...)
  for _, header in ipairs(header_vals) do
    if header ~= nil then
      if not response[header] then return false end
    end
  end
  return true
end

function SSDP.search(search_term, callback)
  log.debug(string.format("Beginning SSDP search for search term %s", search_term))
  local s, err = socket.udp()
  if err then
    log.error(string.format("udp socket creation failure: %s", err))
    return
  end

  local listen_ip = "0.0.0.0"
  local listen_port = 0

  local multicast_ip = "239.255.255.250"
  local multicast_port = 1900
  local mx = 5
  local multicast_msg = table.concat({
    "M-SEARCH * HTTP/1.1",
    "HOST: 239.255.255.250:1900",
    'MAN: "ssdp:discover"', -- yes, there are really supposed to be quotes in this one
    string.format("MX: %s", mx),
    string.format("ST: %s", search_term),
    "\r\n"
  }, "\r\n")

  -- bind local ip and port
  -- device will unicast back to this ip and port
  local _, err = s:setsockname(listen_ip, listen_port)
  if err then
    log.error(string.format("udp socket failure setsockname: %s", err))
    return
  end
  local timeouttime = socket.gettime() + (mx + 1) -- 3 second timeout, `MX` + 1 for network delay

  -- local deviceid = "placeholder"

  log.debug("sending discovery multicast request")
  local _, err = s:sendto(multicast_msg, multicast_ip, multicast_port)
  if err then
    log.error(string.format("udp socket failure sendto: %s", err))
    return
  end

  while true do
    local time_remaining = math.max(0, timeouttime - socket.gettime())
    s:settimeout(time_remaining)
    local val, rip, _ = s:receivefrom()

    if val then
      local headers = process_response(val)

<<<<<<< HEAD
=======
      -- log all SSDP responses, even if they don't have proper headers
      log.debug_with({hub_logs = true}, string.format("Received response for Sonos search with headers [%s], processing details",
          st_utils.stringify_table(headers)))
>>>>>>> 4a60a847
      if
          -- we don't explicitly check "st" because we don't index in to the contained
          -- value so the equality check suffices as a nil check as well.
          SSDP.check_headers_contain(
            headers,
            "server",
            "location",
            "groupinfo.smartspeaker.audio",
            "websock.smartspeaker.audio",
            "household.smartspeaker.audio") and
          headers["st"] == search_term and headers["server"]:find("Sonos")
      then
<<<<<<< HEAD
        log.debug(string.format("Received response for Sonos search with headers [%s], processing details",
          st_utils.stringify_table(headers)))
=======
>>>>>>> 4a60a847
        local ip =
            headers["location"]:match("http://([^,/]+):[^/]+/.+%.xml")

        local is_group_coordinator, group_id, group_name =
            headers["groupinfo.smartspeaker.audio"]:match("gc=(.*); gid=(.*); gname=\"(.*)\"")

        local household_id = headers["household.smartspeaker.audio"]
        local wss_url = headers["websock.smartspeaker.audio"]

        local group_info = {
          ip = ip,
          is_group_coordinator = (tonumber(is_group_coordinator) == 1),
          group_id = group_id,
          group_name = group_name,
          household_id = household_id,
          wss_url = wss_url
        }

        if rip ~= ip then
          log.warn(string.format(
            "[%s] received discovery response with reported (%s) & source IP (%s) mismatch, ignoring",
            group_id, rip, ip))
          log.debug(rip, "!=", ip)
        elseif ip and is_group_coordinator and group_id and
            group_name and household_id and wss_url then
          if #group_id == 0 then
<<<<<<< HEAD
            log.debug(string.format(
=======
            log.debug_with({hub_logs = true}, string.format(
>>>>>>> 4a60a847
              "Received SSDP response for non-primary Sonos device in a bonded set, skipping; SSDP Response: %s\n",
              st_utils.stringify_table(group_info, nil, false)))
          elseif callback ~= nil then
            if type(callback) == "function" then
              callback(group_info)
            else
              log.warn(string.format(
                "Expected a function in callback argument position for `SSDP.search`, found argument of type %s",
                type(callback)))
            end
          end
        else
          log.warn(
            "Received incomplete Sonos SSDP M-SEARCH Reply, retrying search")
          log.debug(string.format("%s", st_utils.stringify_table(
            group_info, "SSDP Reply", true)))
        end
      end
    elseif rip == "timeout" then
      log.warn("SSDP Search Timeout")
      break
    else
      error(string.format(
        "error receiving discovery replies for search term: %s",
        rip))
    end
  end
  s:close()
end

return SSDP<|MERGE_RESOLUTION|>--- conflicted
+++ resolved
@@ -76,12 +76,9 @@
     if val then
       local headers = process_response(val)
 
-<<<<<<< HEAD
-=======
       -- log all SSDP responses, even if they don't have proper headers
       log.debug_with({hub_logs = true}, string.format("Received response for Sonos search with headers [%s], processing details",
           st_utils.stringify_table(headers)))
->>>>>>> 4a60a847
       if
           -- we don't explicitly check "st" because we don't index in to the contained
           -- value so the equality check suffices as a nil check as well.
@@ -94,11 +91,6 @@
             "household.smartspeaker.audio") and
           headers["st"] == search_term and headers["server"]:find("Sonos")
       then
-<<<<<<< HEAD
-        log.debug(string.format("Received response for Sonos search with headers [%s], processing details",
-          st_utils.stringify_table(headers)))
-=======
->>>>>>> 4a60a847
         local ip =
             headers["location"]:match("http://([^,/]+):[^/]+/.+%.xml")
 
@@ -125,11 +117,7 @@
         elseif ip and is_group_coordinator and group_id and
             group_name and household_id and wss_url then
           if #group_id == 0 then
-<<<<<<< HEAD
-            log.debug(string.format(
-=======
             log.debug_with({hub_logs = true}, string.format(
->>>>>>> 4a60a847
               "Received SSDP response for non-primary Sonos device in a bonded set, skipping; SSDP Response: %s\n",
               st_utils.stringify_table(group_info, nil, false)))
           elseif callback ~= nil then
